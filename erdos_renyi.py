--- conflicted
+++ resolved
@@ -18,9 +18,6 @@
 validation_loader = DataLoader(validation_dataset, batch_size=44)
 test_loader = DataLoader(test_dataset, batch_size=44)
 
-<<<<<<< HEAD
-breakpoint()
-=======
 
 def graph_density(n_nodes, n_edges):
     return n_edges / (n_nodes * (n_nodes - 1) / 2)
@@ -67,5 +64,4 @@
     N, edge_probability = sample_empirical_graph(train_loader)
     print(f"Graph with {N} nodes and edge probability {edge_probability}")
     A = generate_graph_er(N, edge_probability)
-    draw_graph(A)
->>>>>>> 935a33fe
+    draw_graph(A)